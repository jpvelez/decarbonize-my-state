/* Import stateface for state icons */
@import 'stateface/stateface.css';

/** Import Lato Google font with specific weights */
@import url('https://fonts.googleapis.com/css2?family=Lato:ital,wght@0,300;0,400;0,500;0,700;0,900;1,400&display=swap');

:root {
    --brand-color: #8F0D56;
}

body, * {
    font-family: 'Lato', sans-serif;
}

body {
    background-color: #FFFFFB;
    font-family: "Source Serif Pro",sans-serif,"Apple Color Emoji","Segoe UI Emoji","Segoe UI Symbol","Noto Color Emoji";
    color: #33342e;
}

<<<<<<< HEAD
.main-header {
    margin-top: 10rem;
    margin-bottom: 10rem;
}

a, a:hover, a:active, a:focus, .page-link {
    color: #8F0D56;
=======
/**
 * Extra large spacing options
 */
.mt-6 { margin-top: 4rem; }
.mb-6 { margin-bottom: 4rem; }
.mt-7 { margin-top: 6rem; }
.mb-7 { margin-bottom: 6rem; }
.mt-8 { margin-top: 8rem; }
.mb-8 { margin-bottom: 8rem; }

/**
 * Allow use of 900 level font weight
 */
.font-weight-boldest { font-weight: 900; }

.main-header {
    margin-top: 10rem;
    margin-bottom: 10rem;
>>>>>>> 5eaac7e2
}

.page-item.active .page-link {
    background-color: var(--brand-color);
    border-color: var(--brand-color);
}

.float-right {
    text-align: right;
}

.recharts-cartesian-axis-tick {
    font-size: 0.8rem;
}

.state { /* must go before choropleth classes */
  fill: #aaa;
  stroke: white;
  outline: none;
  cursor: pointer;
}

.choropleth0 {
    fill: #fed98e;
    background: #fed98e;
}

.choropleth1 {
    fill: #fe9929;
    background: #fe9929;
}

.choropleth2 {
    fill: #d95f0e;
    background: #d95f0e;
}

.choropleth3 {
    fill: #993404;
    background: #993404;
}

.choroplethNull {
    fill: #aaa;
    background: #aaa;
}

/* Style focused <path> elements or selected state */
path:focus, .mapSelected {
    stroke: #421B49;
    stroke-width: 4;
}

.legendKey {
    display: flex;
    align-items: center;
    margin: 0.5rem 0;
}

.keyColor {
    display: inline-block;
    height: 1rem;
    width: 1rem;
    margin-right: 0.5rem;
}

.keyText {
    font-size: 14px;
    display: inline-block;
}

.table-controls > label {
    width: 100%; /* label contstrains searchbar width */
}

#frames {
  fill: none;
  stroke: grey;
}

.sunrise-green {
    color: #19975c;
}

.sunrise-nav {
    border-bottom: 1px solid #aaaaaa;
}

.nav-text {
    text-decoration: none;
    text-transform: capitalize;
    font-weight: bold;
    color: #000000;
}

.table-bordered, .table-bordered td, .table-bordered th {
    border: none;
}

.table td, .table th {
    border-top: 1px solid #dee2e6;
}

footer {
    text-align: center;
}

.custom-tooltip {
    background-color: white;
    padding: 5px;
    box-shadow: 0 1px 2px #bdbdbd;
}

.action-panel {
    padding: 2rem;
    margin:  3rem 0;
    background-color: #f3f3f3;
<<<<<<< HEAD
=======
}


/**
 * SingleBarChart styling
 */
.single-bar-chart text {
    font-size: 0.9rem;
    font-weight: bold;
    fill: #181818;
>>>>>>> 5eaac7e2
}<|MERGE_RESOLUTION|>--- conflicted
+++ resolved
@@ -18,15 +18,6 @@
     color: #33342e;
 }
 
-<<<<<<< HEAD
-.main-header {
-    margin-top: 10rem;
-    margin-bottom: 10rem;
-}
-
-a, a:hover, a:active, a:focus, .page-link {
-    color: #8F0D56;
-=======
 /**
  * Extra large spacing options
  */
@@ -45,7 +36,6 @@
 .main-header {
     margin-top: 10rem;
     margin-bottom: 10rem;
->>>>>>> 5eaac7e2
 }
 
 .page-item.active .page-link {
@@ -163,8 +153,6 @@
     padding: 2rem;
     margin:  3rem 0;
     background-color: #f3f3f3;
-<<<<<<< HEAD
-=======
 }
 
 
@@ -175,5 +163,4 @@
     font-size: 0.9rem;
     font-weight: bold;
     fill: #181818;
->>>>>>> 5eaac7e2
 }