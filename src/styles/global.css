/* Import stateface for state icons */
@import 'stateface/stateface.css';
@import 'index.css';

/** Import Lato Google font with specific weights */
@import url('https://fonts.googleapis.com/css2?family=Lato:ital,wght@0,300;0,400;0,500;0,700;0,900;1,400&display=swap');

:root {
    --brand-color: #8F0D56;
}

body, * {
    font-family: 'Lato', sans-serif;
    /* Make sure anchors (like the skip to main) account for sticky header */
    scroll-margin-top: 5rem;
}

body *:focus {
    outline: dashed 0.25rem #993404;
}

.btn:focus {
    outline: dashed 0.25rem #993404;
}

body {
    background-color: #FFFFFB;
    font-family: "Source Serif Pro",sans-serif,"Apple Color Emoji","Segoe UI Emoji","Segoe UI Symbol","Noto Color Emoji";
    color: #33342e;
}

/**
 * Extra large spacing options
 */
.mt-6 { margin-top: 4rem; }
.mb-6 { margin-bottom: 4rem; }
.mt-7 { margin-top: 6rem; }
.mb-7 { margin-bottom: 6rem; }
.mt-8 { margin-top: 8rem; }
.mb-8 { margin-bottom: 8rem; }

/**
 * Allow use of 900 level font weight
 */
.font-weight-boldest { font-weight: 900; }

.page-item.active .page-link {
    background-color: var(--brand-color);
    border-color: var(--brand-color);
}

.float-right { text-align: right; }

.recharts-cartesian-axis-tick {
    font-size: 0.8rem;
}

.state { /* must go before choropleth classes */
  fill: #aaa;
  stroke: #fff;
  outline: none;
  cursor: pointer;
}

.choropleth0 {
    fill: #fed98e;
    background: #fed98e;
}

.choropleth1 {
    fill: #fe9929;
    background: #fe9929;
}

.choropleth2 {
    fill: #d95f0e;
    background: #d95f0e;
}

.choropleth3 {
    fill: #993404;
    background: #993404;
}

.choroplethNull {
    fill: #aaa;
    background: #aaa;
}

.map-tooltip {
    display: block;
    position: fixed;
    top: 0;
    left: 0;
    z-index: 5;
    /* Disable mouse events to prevent hovering tooltip hiding it */
    pointer-events: none;
}

.map-tooltip .arrow { left:  48%; }

.map-tooltip .tooltip-inner { width: 150px; }


/**
 * Style focused <path> elements with border and darkening
 */
path:focus, .mapSelected {
    stroke: #421B49;
    stroke-width: 3;
    outline: none;
    filter:  brightness(0.75);
}

.legendKey {
    display: flex;
    align-items: center;
    margin: 0.5rem 0;
}

.keyColor {
    display: inline-block;
    height: 1rem;
    width: 1rem;
    margin-right: 0.5rem;
}

.keyText {
    font-size: 14px;
    display: inline-block;
}

.table-controls > label {
    width: 100%; /* label contstrains searchbar width */
}

#frames {
    fill: none;
    stroke: grey;
}

.sunrise-green {
    color: #19975c;
}

/** Style the header */
.sunrise-nav {
    position: sticky;
    top: 0;
    background-color: #fff;
    border-bottom: 1px solid #aaaaaa;
    z-index: 100;
}

/** Style header title */
.nav-text {
    text-decoration: none;
    text-transform: capitalize;
    font-weight: bold;
    color: #000000;
    /* Make sure we always have room for mobile menu */
    max-width: calc(100% - 80px);
}

<<<<<<< HEAD
.skip-link:focus {
    position: absolute;
    padding: 0.5rem 1rem;
    top: 0;
}

=======
#responsive-navbar-nav > div > a {
    color: rgba(0, 0, 0, .7);
}


>>>>>>> 44fdbdd2
.table-bordered, .table-bordered td, .table-bordered th {
    border: none;
}

.table td, .table th {
    border-top: 1px solid #dee2e6;
}

footer { 
    text-align: center; 
}

footer a { 
    color: #004da1;
}

.custom-tooltip {
    background-color: #fff;
    padding: 5px;
    box-shadow: 0 1px 2px #bdbdbd;
}

.action-panel {
    padding: 2rem;
    margin:  5rem 0;
    background-color: #f3f3f3;
}

.action-panel a {
    color: #004da1;
}

.state-links {
    display: flex;
    flex-direction: row;
    flex-wrap: wrap;
    list-style: none;
    padding: 0;
    gap: 15px;
}

/* Darken buttons a touch for state links */
.state-links .btn-light { background-color: #eff0f1; }

/**
 * Styling for the sticky graph container
 */
.sticky-cont {
    position: sticky;
    z-index: 5;
    top: 30%;
    align-self: start;
    padding-left: 0;
    margin-top: 7rem;
    margin-bottom: 5rem;
    margin-right: 5rem;
    background-color: #fff;
}

/**
 * SimpleAreaChart styling
 */
.simplearea-cont {
    height: auto !important;
    aspect-ratio: 2/1;
}

.simplearea-cont tspan { font-weight: bold; }

/* Mobile styling Make graph taller aspect ratio on mobile screens and shrink labels */
@media (max-width: 575px) {
    .simplearea-cont { aspect-ratio: 1.5/1; }

    .simplearea-cont tspan { font-size:12px; }
}

/**
 * SingleBarChart styling
 */
.single-bar-chart text {
    font-size: 0.9rem;
    font-weight: bold;
    fill: #181818;
}

/** Animate graph color changes */
.single-bar-chart .recharts-rectangle {
    transition: fill 0.4s;
}

@media (max-width: 991px) {
    .single-bar-chart tspan { font-size: 0.8rem; }
}

.sticky-header {
    position: sticky;
    top: 55px; /* align with site header */
    background-color: #fff;
    z-index: 10;
    border-bottom: solid 1px gainsboro;
    /* Ick, I know. Blame Bootstrap for negative margins */
    margin-left: -15px;
    margin-right: -15px;
    padding: 0.5rem 1rem;
}

/**
 * State Details Page - full desktop sticky graph layout
 */
@media (min-width: 1200px) {
    .sticky-header h1 .title { font-size: 2rem !important; }

    /* On desktop, don't apply margin to row elements, since they don't
       on the big screen layout anything */
    .state-details-main .row { margin-top: 0 !important; }

    /** Add transparent border to all sections so we can animate it in without
     * shifting content */
    .state-details-main .scrollable-sect {
        padding: 2rem 0 2rem 2rem;
        border-left: solid transparent 0.5rem;
        transition: border-color 0.4s;
    }

    /*
     * Style the active section.
     *
     * NOTE: The last section never gets the .is-current class for some reason, so use the
     * sibling selector to make sure it is faded in after the previous one is
     * scrolled-past
     */
    .state-details-main .scrollable-sect.is-current,
    .state-details-main div#power-end.scrolled-past + div {
        border-color: #ff5722;
    }

     { opacity: 1 !important; }
}

/**
 * Both 404 and 500 error page styling
 */
.error-page {
    display: flex;
    align-self: center;
}

.error-page img {
    margin: auto;
}

.error-page div {
    text-align: center;
    max-width:max-content;
    flex: 1;
}

.error-page div p {
    font-size: medium;
    font-weight: 700;
}

.error-page div h1 {
    font-size: 50px;
    font-weight: bolder;
    line-height: 90px;
}<|MERGE_RESOLUTION|>--- conflicted
+++ resolved
@@ -162,20 +162,16 @@
     max-width: calc(100% - 80px);
 }
 
-<<<<<<< HEAD
 .skip-link:focus {
     position: absolute;
     padding: 0.5rem 1rem;
     top: 0;
 }
 
-=======
 #responsive-navbar-nav > div > a {
     color: rgba(0, 0, 0, .7);
 }
 
-
->>>>>>> 44fdbdd2
 .table-bordered, .table-bordered td, .table-bordered th {
     border: none;
 }
