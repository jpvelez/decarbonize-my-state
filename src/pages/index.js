--- conflicted
+++ resolved
@@ -6,11 +6,7 @@
 import SingleBarChart from "../components/singlebar"
 import ChoroplethMap from "../components/choroplethmap"
 import get_2018_emissions from "../components/get_2018_emissions"
-<<<<<<< HEAD
-import SimpleAreaChart from "../components/simpleareachart"
-=======
 import get_2018_emissions_group from "../components/get_2018_emissions_group"
->>>>>>> 5eaac7e2
 
 const IndexPage = ({data}) => {
   // Prep data for emissions over time chart
@@ -29,80 +25,29 @@
   // so the % to cut by is 100 divided by the number of years we have
   const cutPerYearPrcnt = (100 / (2050 - currentYear)).toFixed(1)
 
-  // TODO: Extract currentYear and cutPerYearPrcnt to common place
-  const currentYear = new Date().getFullYear()
-
-  // We want to get to 0 by 2050 and we use our current emissions as a start,
-  // so the % to cut by is 100 divided by the number of years we have
-  const cutPerYearPrcnt = (100 / (2050 - currentYear)).toFixed(1)
-
   return (
     <Layout>
       <SEO title="What does it take to decarbonize your state?" />
 
       <div className="main-header">
-<<<<<<< HEAD
-        <h1 className='h1 text-center'>
-          What does it take to decarbonize your state?
-        </h1>
-        <p className="h5 text-center mt-4">
-          It's easier than you think!
-=======
         <h1 className='display-4 text-center font-weight-bold'>
           What does it take to <br className="d-none d-lg-block"/>
           decarbonize your state?
         </h1>
         <p className="h3 text-center mt-4">
           The answer is less complicated than you think.
->>>>>>> 5eaac7e2
         </p>
       </div>
 
       <hr></hr>
 
       <p className="h1 mt-5 mb-5 text-center">
-<<<<<<< HEAD
-        To get to <strong>zero</strong> by 2050, the US must cut climate
-        pollution by <strong>{cutPerYearPrcnt} a year.</strong>
-      </p>
-      Total US climate pollution
-      <SimpleAreaChart emissions_data={us_emissions}/>
-
-      <StackedBarChart emissions_data={us_emissions}/>
-
-      <p className='h2 text-center mt-5 mb-5'>
-        When it comes to solving the climate crisis there's one main thing
-      </p>
-
-      <div className="d-flex align-items-center">
-        <div className="h2">
-          [stacked bar graph of emissions source]
-        </div>
-
-        <div className="ml-5">
-          <p className="h3 font-weight-bold mt-5 mb-5">
-            CLEAN ELECTRIFICATION
-          </p>
-
-          <p>...and then there's everything else</p>
-        </div>
-      </div>
-
-
-      <p className="h2 text-center mt-5">
-        The levers of change are at the state level and each state is different
-      </p>
-
-      <p className="text-center mt-2 mb-5">
-        Click on your state to see what it takes to decarbonize by 2050
-      </p>
-
-      <ChoroplethMap emissions={emissions_2018} />
-=======
         To get to <strong>zero</strong> by
         2050, the US must <br className="d-none d-lg-block" />
         cut climate pollution by <strong>{cutPerYearPrcnt}% a year.</strong>
       </p>
+      Total US climate pollution
+      <SimpleAreaChart emissions_data={us_emissions}/>
 
       <StackedBarChart emissions_data={emissionsOverTime}/>
 
@@ -135,7 +80,6 @@
       <div className="mb-7">
         <ChoroplethMap emissions={emissions2018} />
       </div>
->>>>>>> 5eaac7e2
     </Layout>
   )
 }
