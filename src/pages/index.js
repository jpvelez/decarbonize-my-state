import React from "react"
import { graphql } from "gatsby"

import Layout from "../components/layout"
import SEO from "../components/seo"
import StackedBarChart from "../components/stackedbar"
import SingleBarChart from "../components/singlebar"
import ChoroplethMap from "../components/choroplethmap"
import get_2018_emissions from "../components/get_2018_emissions"
import get_2018_emissions_group from "../components/get_2018_emissions_group"

const IndexPage = ({data}) => {
<<<<<<< HEAD
  // Prep data for emissions over time chart
  const emissionsOverTime = data.finalJson["united_states"]
=======
  // console.log(data)
  // prep data for US bar chart
  const us_emissions = data.emissionsJson["united_states"]
  const us_2018_emissions = [get_2018_emissions_group(data.emissionsJson)]
>>>>>>> 5b0a00d8

  // Prep data for the SingleBarChart breaking down emissions by category
  const us2018Emissions = get_2018_emissions_group(data)

<<<<<<< HEAD
  // Prep data for choropleth map
  const emissions2018 = get_2018_emissions(data)
=======
  // prep data for choropleth map
  const emissions_2018 = get_2018_emissions(data.emissionsJson)
>>>>>>> 5b0a00d8

  // TODO: Extract currentYear and cutPerYearPrcnt to common place
  const currentYear = new Date().getFullYear()

  // We want to get to 0 by 2050 and we use our current emissions as a start,
  // so the % to cut by is 100 divided by the number of years we have
  const cutPerYearPrcnt = (100 / (2050 - currentYear)).toFixed(1)

  return (
    <Layout>
      <SEO title="What does it take to decarbonize your state?" />

      <div className="main-header">
        <h1 className='display-4 text-center font-weight-bold'>
          What does it take to<br className="d-none d-lg-block"/>
          decarbonize your state?
        </h1>
        <p className="h3 text-center mt-4">
          The answer is less complicated than you think.
        </p>
      </div>

      <hr></hr>

      <p className="h1 mt-5 mb-5 text-center">
        To get to <strong>zero</strong> by 2050, the US must <br className="d-none d-lg-block" />
        cut climate pollution by <strong>{cutPerYearPrcnt} a year.</strong>
      </p>

      <StackedBarChart emissions_data={emissionsOverTime}/>

      <p className='h2 text-center mt-7 mb-5'>
        To do that (and solve the climate crisis) there's one main thing
      </p>

      <div className="d-flex justify-content-center mt-7">
        <SingleBarChart emissionsData={us2018Emissions} showLines={true} />

        <div className="ml-5">
          <p className="h1 font-weight-boldest mt-6 mb-7">
            Clean <br/> Electrification!
          </p>

          <p className="h3">...and then there's everything else</p>
        </div>
      </div>

      <p className="h1 text-center mt-7 font-weight-bold">
        The levers of change are at the state level, <br className="d-none d-lg-block" />
        and each state is different.
      </p>

      <p className="text-center mt-2 mb-7">
        Click on your state to see what it takes to decarbonize by 2050
      </p>

      <div className="mb-7">
        <ChoroplethMap emissions={emissions2018} />
      </div>
    </Layout>
  )
}

export default IndexPage

export const query = graphql`
query IndexQuery {
  emissionsJson {
    alabama {
      year
      dirty_power
      buildings
      transportation
      dumps_farms_industrial_other
    }
    alaska {
      year
      dirty_power
      buildings
      transportation
      dumps_farms_industrial_other
    }
    arizona {
      year
      dirty_power
      buildings
      transportation
      dumps_farms_industrial_other
    }
    arkansas {
      year
      dirty_power
      buildings
      transportation
      dumps_farms_industrial_other
    }
    california {
      year
      dirty_power
      buildings
      transportation
      dumps_farms_industrial_other
    }
    colorado {
      year
      dirty_power
      buildings
      transportation
      dumps_farms_industrial_other
    }
    connecticut {
      year
      dirty_power
      buildings
      transportation
      dumps_farms_industrial_other
    }
    delaware {
      year
      dirty_power
      buildings
      transportation
      dumps_farms_industrial_other
    }
    district_of_columbia {
      year
      dirty_power
      buildings
      transportation
      dumps_farms_industrial_other
    }
    florida {
      year
      dirty_power
      buildings
      transportation
      dumps_farms_industrial_other
    }
    georgia {
      year
      dirty_power
      buildings
      transportation
      dumps_farms_industrial_other
    }
    hawaii {
      year
      dirty_power
      buildings
      transportation
      dumps_farms_industrial_other
    }
    idaho {
      year
      dirty_power
      buildings
      transportation
      dumps_farms_industrial_other
    }
    illinois {
      year
      dirty_power
      buildings
      transportation
      dumps_farms_industrial_other
    }
    indiana {
      year
      dirty_power
      buildings
      transportation
      dumps_farms_industrial_other
    }
    iowa {
      year
      dirty_power
      buildings
      transportation
      dumps_farms_industrial_other
    }
    kansas {
      year
      dirty_power
      buildings
      transportation
      dumps_farms_industrial_other
    }
    kentucky {
      year
      dirty_power
      buildings
      transportation
      dumps_farms_industrial_other
    }
    louisiana {
      year
      dirty_power
      buildings
      transportation
      dumps_farms_industrial_other
    }
    maine {
      year
      dirty_power
      buildings
      transportation
      dumps_farms_industrial_other
    }
    maryland {
      year
      dirty_power
      buildings
      transportation
      dumps_farms_industrial_other
    }
    massachusetts {
      year
      dirty_power
      buildings
      transportation
      dumps_farms_industrial_other
    }
    michigan {
      year
      dirty_power
      buildings
      transportation
      dumps_farms_industrial_other
    }
    minnesota {
      year
      dirty_power
      buildings
      transportation
      dumps_farms_industrial_other
    }
    mississippi {
      year
      dirty_power
      buildings
      transportation
      dumps_farms_industrial_other
    }
    missouri {
      year
      dirty_power
      buildings
      transportation
      dumps_farms_industrial_other
    }
    montana {
      year
      dirty_power
      buildings
      transportation
      dumps_farms_industrial_other
    }
    nebraska {
      year
      dirty_power
      buildings
      transportation
      dumps_farms_industrial_other
    }
    nevada {
      year
      dirty_power
      buildings
      transportation
      dumps_farms_industrial_other
    }
    new_hampshire {
      year
      dirty_power
      buildings
      transportation
      dumps_farms_industrial_other
    }
    new_jersey {
      year
      dirty_power
      buildings
      transportation
      dumps_farms_industrial_other
    }
    new_mexico {
      year
      dirty_power
      buildings
      transportation
      dumps_farms_industrial_other
    }
    new_york {
      year
      dirty_power
      buildings
      transportation
      dumps_farms_industrial_other
    }
    north_carolina {
      year
      dirty_power
      buildings
      transportation
      dumps_farms_industrial_other
    }
    north_dakota {
      year
      dirty_power
      buildings
      transportation
      dumps_farms_industrial_other
    }
    ohio {
      year
      dirty_power
      buildings
      transportation
      dumps_farms_industrial_other
    }
    oklahoma {
      year
      dirty_power
      buildings
      transportation
      dumps_farms_industrial_other
    }
    oregon {
      year
      dirty_power
      buildings
      transportation
      dumps_farms_industrial_other
    }
    pennsylvania {
      year
      dirty_power
      buildings
      transportation
      dumps_farms_industrial_other
    }
    rhode_island {
      year
      dirty_power
      buildings
      transportation
      dumps_farms_industrial_other
    }
    south_carolina {
      year
      dirty_power
      buildings
      transportation
      dumps_farms_industrial_other
    }
    south_dakota {
      year
      dirty_power
      buildings
      transportation
      dumps_farms_industrial_other
    }
    tennessee {
      year
      dirty_power
      buildings
      transportation
      dumps_farms_industrial_other
    }
    texas {
      year
      dirty_power
      buildings
      transportation
      dumps_farms_industrial_other
    }
    united_states {
      year
      dirty_power
      buildings
      transportation
      dumps_farms_industrial_other
    }
    utah {
      year
      dirty_power
      buildings
      transportation
      dumps_farms_industrial_other
    }
    vermont {
      year
      dirty_power
      buildings
      transportation
      dumps_farms_industrial_other
    }
    virginia {
      year
      dirty_power
      buildings
      transportation
      dumps_farms_industrial_other
    }
    washington {
      year
      dirty_power
      buildings
      transportation
      dumps_farms_industrial_other
    }
    west_virginia {
      year
      dirty_power
      buildings
      transportation
      dumps_farms_industrial_other
    }
    wisconsin {
      year
      dirty_power
      buildings
      transportation
      dumps_farms_industrial_other
    }
    wyoming {
      year
      dirty_power
      buildings
      transportation
      dumps_farms_industrial_other
    }
  }
}
`<|MERGE_RESOLUTION|>--- conflicted
+++ resolved
@@ -10,26 +10,26 @@
 import get_2018_emissions_group from "../components/get_2018_emissions_group"
 
 const IndexPage = ({data}) => {
-<<<<<<< HEAD
-  // Prep data for emissions over time chart
-  const emissionsOverTime = data.finalJson["united_states"]
-=======
+// <<<<<<< HEAD
+//   // Prep data for emissions over time chart
+//   const emissionsOverTime = data.finalJson["united_states"]
+// =======
   // console.log(data)
   // prep data for US bar chart
-  const us_emissions = data.emissionsJson["united_states"]
-  const us_2018_emissions = [get_2018_emissions_group(data.emissionsJson)]
->>>>>>> 5b0a00d8
+  const emissionsOverTime = data.emissionsJson["united_states"]
+  const us2018Emissions = get_2018_emissions_group(data.emissionsJson)
+// >>>>>>> main
 
   // Prep data for the SingleBarChart breaking down emissions by category
-  const us2018Emissions = get_2018_emissions_group(data)
-
-<<<<<<< HEAD
-  // Prep data for choropleth map
-  const emissions2018 = get_2018_emissions(data)
-=======
+  // const us2018Emissions = get_2018_emissions_group(data)
+
+// <<<<<<< HEAD
+//   // Prep data for choropleth map
+//   const emissions2018 = get_2018_emissions(data)
+// =======
   // prep data for choropleth map
-  const emissions_2018 = get_2018_emissions(data.emissionsJson)
->>>>>>> 5b0a00d8
+  const emissions2018 = get_2018_emissions(data.emissionsJson)
+// >>>>>>> main
 
   // TODO: Extract currentYear and cutPerYearPrcnt to common place
   const currentYear = new Date().getFullYear()
