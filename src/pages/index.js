--- conflicted
+++ resolved
@@ -64,55 +64,8 @@
 
       <hr></hr>
 
-<<<<<<< HEAD
       <p className="text-center mt-5 mb-4">
         Click to see how your state will end climate pollution by 2050
-=======
-      <p className="h1 mt-6 mb-5 text-center main-phrase">
-        To get to <strong>zero</strong> by
-        2050, the US must <br className="d-none d-lg-block" />
-        cut climate pollution by <strong>{cutPerYearPrcnt}% a year.</strong>
-      </p>
-
-      <h2 className="h4 font-weight-bold">Total US Emissions</h2>
-      <p className="h6">
-        Million metric tons of CO<sub>2</sub> equivalent (MMTCO2e) emissions
-      </p>
-      <SimpleAreaChart emissionsData={emissionsOverTime}
-        title="Total US Emissions"/>
-
-      <p className='h2 text-center mt-7 mb-5'>
-        To do that (and solve the climate crisis) there's one main thing
-      </p>
-
-      <div className="electrication-cont d-flex justify-content-center mt-7">
-        {/* Desktop only graph */}
-        <div className="d-none d-md-block">
-          <SingleBarChart emissionsData={barChartData} homeView={true} />
-        </div>
-        {/* Mobile only graph */}
-        <div className="d-md-none">
-          <SingleBarChart emissionsData={barChartData} homeView={true} mobileView={true} />
-        </div>
-
-        <div className="ml-3 ml-md-5">
-          <p className="h1 font-weight-boldest mt-6 mb-7">
-            Clean <br/> Electrification!
-          </p>
-
-          <p className="h3">...and then there's everything else</p>
-        </div>
-      </div>
-
-      <p className="h1 text-center mt-8 font-weight-bold main-phrase">
-        The levers of change are at the
-        state level, <br className="d-none d-lg-block" />
-        and each state is different.
-      </p>
-
-      <p className="text-center mt-5 mb-5">
-        Click on your state to see what it takes to decarbonize by 2050
->>>>>>> ff6fe161
       </p>
 
       <div className="mb-md-5">
