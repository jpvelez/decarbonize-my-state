--- conflicted
+++ resolved
@@ -29,15 +29,6 @@
     <Layout>
       <SEO title="What does it take to decarbonize your state?" />
 
-<<<<<<< HEAD
-      <h2 className='text-center'>
-        <strong>
-        We have 28 years to reduce our emissions to zero<br />
-        </strong>
-      </h2><br />
-      Total US climate pollution
-      <SimpleAreaChart emissions_data={us_emissions}/>
-=======
       <div className="main-header">
         <h1 className='h1 text-center'>
           What does it take to decarbonize your state?
@@ -53,8 +44,9 @@
         To get to <strong>zero</strong> by 2050, the US must cut climate
         pollution by <strong>{cutPerYearPrcnt} a year.</strong>
       </p>
-
->>>>>>> a0fbe97c
+      Total US climate pollution
+      <SimpleAreaChart emissions_data={us_emissions}/>
+
       <StackedBarChart emissions_data={us_emissions}/>
 
       <p className='h2 text-center mt-5 mb-5'>
