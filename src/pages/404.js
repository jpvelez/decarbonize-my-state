--- conflicted
+++ resolved
@@ -7,19 +7,14 @@
 const NotFoundPage = () => (
   <Layout>
     <SEO title="404: Not found" />
-<<<<<<< HEAD
-    <h1 id="main">Page not found</h1>
-    <p>Try going back to the <Link to="/" >home page</Link>.</p>
-=======
     <div className="error-page">
       <img src={OilPlantImg} alt="Oil power plant"/>
       <div>
-        <h1 className="error-page-h">404: Page not found</h1>
+        <h1 className="error-page-h" id="main">404: Page not found</h1>
         <p className="error-page-p">Sorry, we can't find that page. Try going back to the <Link to="/" >home page</Link>.</p>
       </div>
       <img src={OilPlantImg} alt="Oil power plant"/>
     </div>
->>>>>>> 44fdbdd2
   </Layout>
 )
 
