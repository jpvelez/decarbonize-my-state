--- conflicted
+++ resolved
@@ -150,6 +150,9 @@
           cut climate pollution by <strong>{cutPerYearPrcnt}% a year.</strong>
         </p>
 
+        <h4>Metric tons of carbon dioxide equivalent (MTCO2e) emissions</h4>
+          <SimpleAreaChart emissions_data={placeData.emissions}/>
+
         <p className="h4 font-weight-bold">Emissions in {placeTitle}</p>
         <p className="h6 text-muted">
           Metric tons of carbon dioxide equivalent (MTCO2e) emissions
@@ -195,7 +198,7 @@
         <p className="h4 mt-5 text-muted">
           [insert state emissions graph highlighting buildings]
         </p>
-
+        </div>
         <div className="action-panel">
           <h3 className="h4 font-weight-bold">What should I do?</h3>
 
@@ -211,12 +214,8 @@
             </li>
           </ul>
         </div>
-<<<<<<< HEAD
         <div className='col-12 col-lg-8'>
-          <h4>Metric tons of carbon dioxide equivalent (MTCO2e) emissions</h4>
-          <SimpleAreaChart emissions_data={placeData.emissions}/>
-          <StackedBarChart emissions_data={placeData.emissions}/>
-=======
+          
 
         <hr className="mt-5"/>
       </div>
@@ -355,7 +354,6 @@
               </a>
             </li>
           </ul>
->>>>>>> a0fbe97c
         </div>
       </div>
     </Layout>
