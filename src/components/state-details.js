--- conflicted
+++ resolved
@@ -93,56 +93,6 @@
     ? Math.ceil(buildings * cutPerYearPrcnt / 100).toLocaleString('en')
     : '?'
 
-<<<<<<< HEAD
-  function scrollTargetUpdated (scrollTarget) {
-    let activeKey = 'buildings'
-    let greenKeys = []
-
-    // Make sure we don't try using the scrollTarget if it's null
-    if (!scrollTarget) {
-      return
-    }
-
-    const targetId = scrollTarget.id
-
-    if (!targetId) {
-      console.error('Scroll target had no ID! Element was:', scrollTarget)
-      setScrollGraphSettings({ active: activeKey, green: greenKeys })
-      return
-    }
-
-    if (targetId === 'bld-intro') {
-      activeKey = 'buildings'
-      greenKeys = []
-    }
-    else if (targetId === 'bld-end') {
-      activeKey = ''
-      greenKeys = [ 'buildings' ]
-    }
-    else if (targetId === 'trnsprt-intro') {
-      activeKey = 'transportation'
-      greenKeys = []
-    }
-    else if (targetId === 'trnsprt-end') {
-      activeKey = ''
-      greenKeys = ['buildings', 'transportation']
-    }
-    else if (targetId === 'power-intro') {
-      activeKey = 'dirty_power'
-      greenKeys = []
-    }
-    else if (targetId === 'power-end') {
-      activeKey = ''
-      greenKeys = ['buildings', 'transportation', 'dirty_power']
-    }
-    else if (targetId === 'other-intro') {
-      activeKey = 'dumps_farms_industrial_other'
-      greenKeys = []
-    }
-
-    setScrollGraphSettings({ active: activeKey, green: greenKeys })
-  }
-=======
   // #### POWER PLANTS ####
   const power_plants = data.allPowerPlantsJson.edges[0].node.power_plants
   const coal_plants = power_plants.filter(plant => plant.fossil_fuel_category === "COAL")
@@ -153,7 +103,55 @@
   console.log("coal_plants", coal_plants)
   console.log("gas_plants", gas_plants)
   console.log("oil_plants", oil_plants)
->>>>>>> 2b3dcd82
+
+  function scrollTargetUpdated (scrollTarget) {
+    let activeKey = 'buildings'
+    let greenKeys = []
+
+    // Make sure we don't try using the scrollTarget if it's null
+    if (!scrollTarget) {
+      return
+    }
+
+    const targetId = scrollTarget.id
+
+    if (!targetId) {
+      console.error('Scroll target had no ID! Element was:', scrollTarget)
+      setScrollGraphSettings({ active: activeKey, green: greenKeys })
+      return
+    }
+
+    if (targetId === 'bld-intro') {
+      activeKey = 'buildings'
+      greenKeys = []
+    }
+    else if (targetId === 'bld-end') {
+      activeKey = ''
+      greenKeys = [ 'buildings' ]
+    }
+    else if (targetId === 'trnsprt-intro') {
+      activeKey = 'transportation'
+      greenKeys = []
+    }
+    else if (targetId === 'trnsprt-end') {
+      activeKey = ''
+      greenKeys = ['buildings', 'transportation']
+    }
+    else if (targetId === 'power-intro') {
+      activeKey = 'dirty_power'
+      greenKeys = []
+    }
+    else if (targetId === 'power-end') {
+      activeKey = ''
+      greenKeys = ['buildings', 'transportation', 'dirty_power']
+    }
+    else if (targetId === 'other-intro') {
+      activeKey = 'dumps_farms_industrial_other'
+      greenKeys = []
+    }
+
+    setScrollGraphSettings({ active: activeKey, green: greenKeys })
+  }
 
   return (
     <Layout>
