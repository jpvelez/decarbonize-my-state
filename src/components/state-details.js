--- conflicted
+++ resolved
@@ -671,13 +671,8 @@
               </p>
 
               <p className="h4 mt-5 text-muted">
-<<<<<<< HEAD
-                <WindSolarBuilds
-                  label={'targetGeneration'} percentCurrent={percToTarget} percentRemaining={totalRemaining}/>
-=======
               <WindSolarBuilds
                 label={'targetGeneration'} percentCurrent={percToTarget} percentRemaining={totalRemaining}/>
->>>>>>> 91b50c53
               </p>
 
             </div>
