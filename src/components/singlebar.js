import React from "react"
<<<<<<< HEAD
import { BarChart, Bar, LabelList, CartesianGrid } from "recharts"

const getPct = (value, total) => { return Math.round((value/total)*100) }
const getLabel = (entry, total, field, label) => { return `${label}: ${getPct(entry[field], total)}%` }

export default function SingleBarChart ({emissions_data}) {
  // sum all emissions fields except year
  const totalEmissions = Object.entries(emissions_data[0])
    .filter(([key,_val]) => key !== 'year')
    .reduce((acc, [_key,val]) => acc + val, 0)

  return (
    <BarChart
      barSize={250}
      width={500}
      height={600}
      data={emissions_data}
      margin={{
        top: 0,
        right: 30,
        left: 20,
        bottom: 5
      }}
    >
      <CartesianGrid strokeDasharray="0 99" />
      <Bar dataKey="dumps_farms_industrial_other" stackId="a" fill="#98886c">
        <LabelList valueAccessor={entry => getLabel(entry, totalEmissions, 'dumps_farms_industrial_other', 'Dumps, Farms, Industrial & Other')} position="insideTopLeft" /> 
      </Bar>
      <Bar dataKey="transportation" stackId="a" fill="#b7b7b7">
        <LabelList valueAccessor={entry => getLabel(entry, totalEmissions, 'transportation', 'Transportation')} position="insideTopLeft" /> 
      </Bar>
      <Bar dataKey="buildings" stackId="a" fill="#d9d9d9">
        <LabelList valueAccessor={entry => getLabel(entry, totalEmissions, 'buildings', 'Buildings')} position="insideTopLeft" />
      </Bar>
      <Bar dataKey="dirty_power" stackId="a" fill="#f3f3f3">
        <LabelList valueAccessor={entry => getLabel(entry, totalEmissions, 'dirty_power', 'Dirty Power')} position="insideTopLeft" />
      </Bar>
    </BarChart>
=======
import { BarChart, Bar, LabelList, ReferenceArea, YAxis } from "recharts"

/* Calculate a rounded percentage given a value and the total it's out of */
const getPct = (value, total) => { return Math.round((value/total)*100) }

/** Create the label text with the percentage */
const getLabel = (entry, total, field, label) => {
  return `${label}: ${getPct(entry[field], total)}%`
}

/**
 * Create constants for bar and graph dimensions for calculating lines
 */
let BarWidth
let GraphWidth
let GraphHeight

/**
 * A vertically stacked bar chart intended to show the groups of different
 * emissions. Has the following input props:
 *
 * @param emissionsData with type
 *
 * {
 *   buildings: number;
 *   dirty_power: number;
 *   dumps_farms_industrial_other: number;
 *   transportation: number;
 *   year: number;
 * }
 *
 * @param {boolean} homeView Whether this is the homepage bar graph, which
 * is showing US emissions breakdown (which never has, say 1% for buildings) and
 * should show the electrification highlight lines to show what share of
 * emissions can be handled by Clean Electrification
 *
 * @param {string} activeKey        An optional key indicating which key to
 * highlight in orange (indicating you are on this section)
 *
 * @param {Array<string>} greenKeys Optional array of keys to show in green,
 * indicating they have been electrified.
 */
export default function SingleBarChart ({ emissionsData, homeView, activeKey, greenKeys }) {
  // sum all emissions fields except year
  const emissionsTotal = Object.entries(emissionsData)
    .filter(([key,_val]) => key !== 'year')
    .reduce((acc, [_key,val]) => acc + val, 0)

  // To draw our lines we need to know the % of emissions that are handled by
  // clean electrification. We do this by finding the non-electrifiable percent
  // and then doing an inverse
  const nonElectrificationPrcnt = getPct(emissionsData.dumps_farms_industrial_other, emissionsTotal)
  const electrificationPrcnt = 100 * (1 - (nonElectrificationPrcnt / 100))

  const activeFill = '#ff5722'

  /**
   * Configuration for the colors for each bar graph bar as well as their data
   * key and label text
   */
  const BarsConfig = {
    other: {
      key: 'dumps_farms_industrial_other',
      text: 'Farms, Industrial & Other',
      fill: '#98886c',
      // This categoy cannot be electrified so make the greenFill red to be
      // clearly bad
      greenFill: '#cabd98',
    },
    transport: {
      key: 'transportation',
      text: 'Transportation',
      fill: '#a6a6a6',
      greenFill: '#4caf50',
    },
    buildings: {
      key: 'buildings',
      text: 'Buildings',
      fill: '#c2c2c2',
      greenFill: '#6ebf70',
    },
    power: {
      key: 'dirty_power',
      text: 'Dirty Power',
      fill: '#dcdcdc',
      greenFill: '#a3d7a4',
    }
  }

  const LabelOffset = 12
  let LabelPosition = 'right'
  let GraphMargin = {
    top: 10,
    right: 200,
    left: 0,
    bottom: 0
  }

  BarWidth = 150
  GraphWidth = 400
  GraphHeight = 350

  // Apply custom styling with interior labels for homepage chart
  if (homeView) {
    LabelPosition = 'insideTopLeft'
    BarWidth = 275
    GraphWidth = 375
    GraphMargin = {
      top: 0,
      right: 100,
      left: 0,
      bottom: 0
    }
  }

  // If on state details, shorten text labels
  if (!homeView) {
    BarsConfig.power.text = 'Power'
    BarsConfig.transport.text = 'Transport'
    BarsConfig.other.text = 'Other'
  }

  // If greenKeys are specified, switch those bars' fill to their greenFill color
  if (greenKeys) {
    Object.values(BarsConfig).forEach(config => {
      if (greenKeys.includes(config.key)) {
        config.fill = config.greenFill
      }
    })
  }

  // If activeKey is specified, switch that bar's fill to its activeKey color
  if (activeKey) {
    const activeConfig = Object.values(BarsConfig)
      .find(config => config.key === activeKey)

    if (activeConfig) {
      activeConfig.fill = activeFill
    }
    else {
      console.error('Bad activeKey!', activeKey)
    }
  }

  return (
    <div className="single-bar-chart">
      <BarChart
        barSize={ BarWidth }
        width={ GraphWidth }
        height={ GraphHeight}
        data={[emissionsData]}
        margin={ GraphMargin }
      >
        { /* Make sure the y-axis matches the data exactly so the bars take up 100% of the height */ }
        <YAxis domain={['dataMin', 'dataMax']} hide={ true } />
        {
          // Only show other bar if it's non-zero
          emissionsData[BarsConfig.other.key] &&
            <Bar dataKey={ BarsConfig.other.key }
              fill={ BarsConfig.other.fill }
              stackId="main">
              <LabelList
                valueAccessor={entry =>
                  getLabel(entry, emissionsTotal, BarsConfig.other.key, BarsConfig.other.text)}
                position={LabelPosition}
                offset={LabelOffset}/>
            </Bar>
        }
        {
          // Only show transport bar if it's non-zero
          emissionsData[BarsConfig.transport.key] &&
            <Bar dataKey={ BarsConfig.transport.key }
              fill={ BarsConfig.transport.fill }
              stackId="main">
              <LabelList
                valueAccessor={entry =>
                  getLabel(entry, emissionsTotal, BarsConfig.transport.key, BarsConfig.transport.text)}
                position={LabelPosition}
                offset={LabelOffset}/>
            </Bar>
        }
        {
          // Only show power bar if it's non-zero
          emissionsData[BarsConfig.buildings.key] &&
            <Bar dataKey={ BarsConfig.buildings.key }
              fill={ BarsConfig.buildings.fill }
              stackId="main">
              <LabelList
                valueAccessor={entry =>
                  getLabel(entry, emissionsTotal, BarsConfig.buildings.key, BarsConfig.buildings.text)}
                position={LabelPosition}
                offset={LabelOffset}/>
            </Bar>
        }
        {
          // Only show power bar if it's non-zero
          emissionsData[BarsConfig.power.key] &&
            <Bar dataKey={ BarsConfig.power.key }
              fill={ BarsConfig.power.fill }
              stackId="main">
              <LabelList
                valueAccessor={entry =>
                  getLabel(entry, emissionsTotal, BarsConfig.power.key, BarsConfig.power.text)}
                position={LabelPosition}
                offset={LabelOffset}/>
            </Bar>
        }
        <ReferenceArea shape={
          <ElectrificationLines
            electrificationPrcnt={electrificationPrcnt}/>}
        homeView={homeView} />
      </BarChart>
    </div>
  )
}

/**
 * A helper function that generates our electrification marker lines, which
 * draws 4 lines:
 *
 * 1. A horizontal line from the very top of the top bar (Power) going right
 * 2. A horizontal line from the bottom of the last electrification applicable
 *    bar (Transportation) going right
 * 3. A vertical line connecting the right endpoints of #1 and #2
 * 4. A horizontal line going right from the center point of #3
 */
function ElectrificationLines ({ electrificationPrcnt, homeView }) {
  if (!homeView) {
    return null
  }

  const LineWidth = 50

  const StrokeWidth = 4
  const TopY = StrokeWidth
  const BotY = GraphHeight * (electrificationPrcnt / 100)

  const lines = [
    { x1: BarWidth, x2: BarWidth + LineWidth, y1: TopY, y2: TopY },
    { x1: BarWidth, x2: BarWidth + LineWidth, y1: BotY, y2: BotY },
    // The vertical line
    {
      x1: BarWidth + LineWidth - StrokeWidth/2,
      x2: BarWidth + LineWidth - StrokeWidth/2,
      y1: TopY,
      y2: BotY
    },
    // The right mid line
    {
      x1: BarWidth + LineWidth,
      x2: BarWidth + LineWidth * 2,
      y1: BotY / 2,
      y2: BotY / 2,
    },
  ]

  const lineColor = '#000'

  return (
    <g>
      {lines.map((line, index) => (
        <line
          key={index}
          x1={line.x1} y1={line.y1} x2={line.x2} y2={line.y2}
          stroke={lineColor}
          strokeWidth={StrokeWidth} />
      ))}
    </g>
>>>>>>> 5eaac7e2
  )
}<|MERGE_RESOLUTION|>--- conflicted
+++ resolved
@@ -1,44 +1,4 @@
 import React from "react"
-<<<<<<< HEAD
-import { BarChart, Bar, LabelList, CartesianGrid } from "recharts"
-
-const getPct = (value, total) => { return Math.round((value/total)*100) }
-const getLabel = (entry, total, field, label) => { return `${label}: ${getPct(entry[field], total)}%` }
-
-export default function SingleBarChart ({emissions_data}) {
-  // sum all emissions fields except year
-  const totalEmissions = Object.entries(emissions_data[0])
-    .filter(([key,_val]) => key !== 'year')
-    .reduce((acc, [_key,val]) => acc + val, 0)
-
-  return (
-    <BarChart
-      barSize={250}
-      width={500}
-      height={600}
-      data={emissions_data}
-      margin={{
-        top: 0,
-        right: 30,
-        left: 20,
-        bottom: 5
-      }}
-    >
-      <CartesianGrid strokeDasharray="0 99" />
-      <Bar dataKey="dumps_farms_industrial_other" stackId="a" fill="#98886c">
-        <LabelList valueAccessor={entry => getLabel(entry, totalEmissions, 'dumps_farms_industrial_other', 'Dumps, Farms, Industrial & Other')} position="insideTopLeft" /> 
-      </Bar>
-      <Bar dataKey="transportation" stackId="a" fill="#b7b7b7">
-        <LabelList valueAccessor={entry => getLabel(entry, totalEmissions, 'transportation', 'Transportation')} position="insideTopLeft" /> 
-      </Bar>
-      <Bar dataKey="buildings" stackId="a" fill="#d9d9d9">
-        <LabelList valueAccessor={entry => getLabel(entry, totalEmissions, 'buildings', 'Buildings')} position="insideTopLeft" />
-      </Bar>
-      <Bar dataKey="dirty_power" stackId="a" fill="#f3f3f3">
-        <LabelList valueAccessor={entry => getLabel(entry, totalEmissions, 'dirty_power', 'Dirty Power')} position="insideTopLeft" />
-      </Bar>
-    </BarChart>
-=======
 import { BarChart, Bar, LabelList, ReferenceArea, YAxis } from "recharts"
 
 /* Calculate a rounded percentage given a value and the total it's out of */
@@ -307,6 +267,5 @@
           strokeWidth={StrokeWidth} />
       ))}
     </g>
->>>>>>> 5eaac7e2
   )
 }